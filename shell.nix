{ pkgs ? import <nixpkgs> { } }:

pkgs.llvmPackages_14.stdenv.mkDerivation {
  name = "llvm_shell";
  nativeBuildInputs = [
    pkgs.rustup
    pkgs.just
<<<<<<< HEAD
  
    pkgs.llvmPackages_14.llvm
    pkgs.llvmPackages_14.clang
    pkgs.darwin.apple_sdk.frameworks.Security
=======
>>>>>>> 8cc6574b

    pkgs.cmake

    # wolfSSL
    pkgs.autoconf
    pkgs.automake
    pkgs.libtool

    # macos
    pkgs.libiconv

    # openssh
    pkgs.openssl_1_1

    # Old openssl
    pkgs.xorg.makedepend

    pkgs.graphviz
    pkgs.yajl
    pkgs.python310Packages.pip
    pkgs.python310Packages.virtualenv
  ] ++
  pkgs.lib.optionals pkgs.stdenv.isDarwin [
    pkgs.darwin.apple_sdk.frameworks.Security
  ];
  # Hardening is not really important for tlspuffina nd might introduce weird compiler flags
  hardeningDisable = [ "all" ];
  shellHook = ''
    export LIBCLANG_PATH="${pkgs.llvmPackages_14.libclang.lib}/lib";
  '';
}<|MERGE_RESOLUTION|>--- conflicted
+++ resolved
@@ -5,13 +5,6 @@
   nativeBuildInputs = [
     pkgs.rustup
     pkgs.just
-<<<<<<< HEAD
-  
-    pkgs.llvmPackages_14.llvm
-    pkgs.llvmPackages_14.clang
-    pkgs.darwin.apple_sdk.frameworks.Security
-=======
->>>>>>> 8cc6574b
 
     pkgs.cmake
 
