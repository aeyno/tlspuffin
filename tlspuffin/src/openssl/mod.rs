use std::{cell::RefCell, io::ErrorKind, rc::Rc};

<<<<<<< HEAD
use log::{debug, info, warn};
=======
use log::info;
>>>>>>> 37c71e1b
use openssl::{
    error::ErrorStack,
    ssl::{Ssl, SslContext, SslMethod, SslStream, SslVerifyMode},
    x509::{store::X509StoreBuilder, X509},
};
use puffin::{
    agent::{AgentDescriptor, AgentName, AgentType},
    error::Error,
    protocol::MessageResult,
    put::{Put, PutName},
    put_registry::Factory,
    stream::{MemoryStream, Stream},
    trace::TraceContext,
};

use crate::openssl::deterministic::{determinism_reseed_openssl, determinism_set_reseed_openssl};
use crate::{
    openssl::util::{set_max_protocol_version, static_rsa_cert},
    protocol::TLSProtocolBehavior,
    put::TlsPutConfig,
    put_registry::OPENSSL111_PUT,
    static_certs::{ALICE_CERT, ALICE_PRIVATE_KEY, BOB_CERT, BOB_PRIVATE_KEY, EVE_CERT},
    tls::rustls::msgs::{
        deframer::MessageDeframer,
        message::{Message, OpaqueMessage},
    },
};

mod bindings;
#[cfg(feature = "deterministic")]
mod deterministic;
mod util;

/*
   Change openssl version:
   cargo clean -p openssl-src
   cd openssl-src/openssl
   git checkout OpenSSL_1_1_1j
*/

pub fn new_openssl_factory() -> Box<dyn Factory<TLSProtocolBehavior>> {
    struct OpenSSLFactory;
    impl Factory<TLSProtocolBehavior> for OpenSSLFactory {
        fn create(
            &self,
            context: &TraceContext<TLSProtocolBehavior>,
            agent_descriptor: &AgentDescriptor,
        ) -> Result<Box<dyn Put<TLSProtocolBehavior>>, Error> {
            let put_descriptor = context.put_descriptor(agent_descriptor);

            let options = &put_descriptor.options;

            let use_clear = options
                .get_option("use_clear")
                .map(|value| value.parse().unwrap_or(false))
                .unwrap_or(false);

            // FIXME: Add non-clear method like in wolfssl
            if !use_clear {
                info!("OpenSSL put does not support clearing mode")
            }

            let config = TlsPutConfig {
                descriptor: agent_descriptor.clone(),
                claims: context.claims().clone(),
                authenticate_peer: agent_descriptor.typ == AgentType::Client
                    && agent_descriptor.server_authentication
                    || agent_descriptor.typ == AgentType::Server
                        && agent_descriptor.client_authentication,
                extract_deferred: Rc::new(RefCell::new(None)),
                use_clear,
            };
            Ok(Box::new(OpenSSL::new(config).map_err(|err| {
                Error::Put(format!("Failed to create client/server: {}", err))
            })?))
        }

        fn name(&self) -> PutName {
            OPENSSL111_PUT
        }

        fn version(&self) -> String {
            OpenSSL::version()
        }

        fn determinism_set_reseed(&self) -> () {
            debug!("[Determinism] set and reseed");
            determinism_set_reseed_openssl();
        }

        fn determinism_reseed(&self) -> () {
            debug!("[Determinism] reseed");
            determinism_reseed_openssl();
        }
    }

    Box::new(OpenSSLFactory)
}

pub struct OpenSSL {
    stream: SslStream<MemoryStream<MessageDeframer>>,
    config: TlsPutConfig,
}

impl Drop for OpenSSL {
    fn drop(&mut self) {
        #[cfg(feature = "claims")]
        self.deregister_claimer();
    }
}

impl Stream<Message, OpaqueMessage> for OpenSSL {
    fn add_to_inbound(&mut self, result: &OpaqueMessage) {
        <MemoryStream<MessageDeframer> as Stream<Message, OpaqueMessage>>::add_to_inbound(
            self.stream.get_mut(),
            result,
        )
    }

    fn take_message_from_outbound(
        &mut self,
    ) -> Result<Option<MessageResult<Message, OpaqueMessage>>, Error> {
        let memory_stream = self.stream.get_mut();
        //memory_stream.take_message_from_outbound()

        MemoryStream::take_message_from_outbound(memory_stream)
    }
}

impl Put<TLSProtocolBehavior> for OpenSSL {
    fn progress(&mut self, _agent_name: &AgentName) -> Result<(), Error> {
        let result = if self.is_state_successful() {
            // Trigger another read
            let mut vec: Vec<u8> = Vec::from([1; 128]);
            let maybe_error: MaybeError = self.stream.ssl_read(&mut vec).into();
            maybe_error.into()
        } else {
            let maybe_error: MaybeError = self.stream.do_handshake().into();
            maybe_error.into()
        };

        result
    }

    fn reset(&mut self, _agent_name: AgentName) -> Result<(), Error> {
        bindings::clear(self.stream.ssl()); // FIXME: Add non-clear method like in wolfssl

        Ok(())
    }

    fn descriptor(&self) -> &AgentDescriptor {
        &self.config.descriptor
    }

    #[cfg(feature = "claims")]
    fn register_claimer(&mut self, agent_name: AgentName) {
        unsafe {
            use foreign_types_openssl::ForeignTypeRef;

            let claims = self.config.claims.clone();
            let protocol_version = self.config.descriptor.tls_version;
            let origin = self.config.descriptor.typ;

            security_claims::register_claimer(
                self.stream.ssl().as_ptr().cast(),
                move |claim: security_claims::Claim| {
                    if let Some(data) = claims_helpers::to_claim_data(protocol_version, claim) {
                        claims
                            .deref_borrow_mut()
                            .claim_sized(crate::claims::TlsClaim {
                                agent_name,
                                origin,
                                protocol_version,
                                data,
                            })
                    }
                },
            );
        }
    }

    #[cfg(feature = "claims")]
    fn deregister_claimer(&mut self) {
        unsafe {
            use foreign_types_openssl::ForeignTypeRef;
            security_claims::deregister_claimer(self.stream.ssl().as_ptr().cast());
        }
    }

    #[allow(unused_variables)]
    fn rename_agent(&mut self, agent_name: AgentName) -> Result<(), Error> {
        #[cfg(feature = "claims")]
        {
            self.deregister_claimer();
            self.register_claimer(agent_name);
        }
        Ok(())
    }

    fn describe_state(&self) -> &str {
        // Very useful for nonblocking according to docs:
        // https://www.openssl.org/docs/manmaster/man3/SSL_state_string.html
        // When using nonblocking sockets, the function call performing the handshake may return
        // with SSL_ERROR_WANT_READ or SSL_ERROR_WANT_WRITE condition,
        // so that SSL_state_string[_long]() may be called.
        self.stream.ssl().state_string_long()
    }

    fn is_state_successful(&self) -> bool {
        self.describe_state()
            .contains("SSL negotiation finished successfully")
    }

    fn determinism_reseed(&mut self) -> Result<(), Error> {
        #[cfg(feature = "deterministic")]
        {
            determinism_reseed_openssl();
            Ok(())
        }
        #[cfg(not(feature = "deterministic"))]
        {
            Err(Error::Agent(
                "Unable to make OpenSSL deterministic!".to_string(),
            ))
        }
    }

    fn shutdown(&mut self) -> String {
        panic!("Unsupported with OpenSSL PUT")
    }

    fn version() -> String {
        openssl::version::version().to_string()
    }
}

impl OpenSSL {
    fn new(config: TlsPutConfig) -> Result<OpenSSL, ErrorStack> {
        let agent_descriptor = &config.descriptor;
        let ssl = match agent_descriptor.typ {
            AgentType::Server => Self::create_server(agent_descriptor)?,
            AgentType::Client => Self::create_client(agent_descriptor)?,
        };

        let stream = SslStream::new(ssl, MemoryStream::new(MessageDeframer::new()))?;

        #[cfg(feature = "claims")]
        let agent_name = agent_descriptor.name;

        #[allow(unused_mut)]
        let mut openssl = OpenSSL { config, stream };

        #[cfg(feature = "claims")]
        openssl.register_claimer(agent_name);

        Ok(openssl)
    }

    fn create_server(descriptor: &AgentDescriptor) -> Result<Ssl, ErrorStack> {
        let mut ctx_builder = SslContext::builder(SslMethod::tls())?;

        let (cert, key) = static_rsa_cert(ALICE_PRIVATE_KEY.0.as_bytes(), ALICE_CERT.0.as_bytes())?;
        ctx_builder.set_certificate(&cert)?;
        ctx_builder.set_private_key(&key)?;

        if descriptor.client_authentication {
            let mut store = X509StoreBuilder::new()?;
            store.add_cert(X509::from_pem(BOB_CERT.0.as_bytes())?)?;
            store.add_cert(X509::from_pem(EVE_CERT.0.as_bytes())?)?;
            let store = store.build();

            ctx_builder.set_verify(SslVerifyMode::PEER | SslVerifyMode::FAIL_IF_NO_PEER_CERT);
            ctx_builder.set_cert_store(store);
        } else {
            ctx_builder.set_verify(SslVerifyMode::NONE);
        }

        #[cfg(feature = "openssl111-binding")]
        ctx_builder.clear_options(openssl::ssl::SslOptions::ENABLE_MIDDLEBOX_COMPAT);

        #[cfg(feature = "openssl111-binding")]
        bindings::set_allow_no_dhe_kex(&mut ctx_builder);

        set_max_protocol_version(&mut ctx_builder, descriptor.tls_version)?;

        #[cfg(any(feature = "openssl101-binding", feature = "openssl102-binding"))]
        {
            ctx_builder.set_tmp_ecdh(
                &openssl::ec::EcKey::from_curve_name(openssl::nid::Nid::SECP384R1)?.as_ref(),
            )?;

            bindings::set_tmp_rsa(&ctx_builder, &openssl::rsa::Rsa::generate(512)?)?;
        }

        // Allow EXPORT in server
        ctx_builder.set_cipher_list("ALL:EXPORT:!LOW:!aNULL:!eNULL:!SSLv2")?;

        let mut ssl = Ssl::new(&ctx_builder.build())?;
        ssl.set_accept_state();

        Ok(ssl)
    }

    fn create_client(descriptor: &AgentDescriptor) -> Result<Ssl, ErrorStack> {
        let mut ctx_builder = SslContext::builder(SslMethod::tls())?;
        // Not sure whether we want this disabled or enabled: https://github.com/tlspuffin/tlspuffin/issues/67
        // The tests become simpler if disabled to maybe that's what we want. Lets leave it default
        // for now.
        // https://wiki.openssl.org/index.php/TLS1.3#Middlebox_Compatibility_Mode
        #[cfg(feature = "openssl111-binding")]
        ctx_builder.clear_options(openssl::ssl::SslOptions::ENABLE_MIDDLEBOX_COMPAT);

        set_max_protocol_version(&mut ctx_builder, descriptor.tls_version)?;

        // Disallow EXPORT in client
        ctx_builder.set_cipher_list("ALL:!EXPORT:!LOW:!aNULL:!eNULL:!SSLv2")?;

        ctx_builder.set_verify(SslVerifyMode::NONE);

        if descriptor.client_authentication {
            let (cert, key) = static_rsa_cert(BOB_PRIVATE_KEY.0.as_bytes(), BOB_CERT.0.as_bytes())?;
            ctx_builder.set_certificate(&cert)?;
            ctx_builder.set_private_key(&key)?;
        }

        if descriptor.server_authentication {
            ctx_builder.set_verify(SslVerifyMode::PEER | SslVerifyMode::FAIL_IF_NO_PEER_CERT);

            let mut store = X509StoreBuilder::new()?;
            store.add_cert(X509::from_pem(ALICE_CERT.0.as_bytes())?)?;
            store.add_cert(X509::from_pem(EVE_CERT.0.as_bytes())?)?;
            let store = store.build();

            ctx_builder.set_cert_store(store);
        } else {
            ctx_builder.set_verify(SslVerifyMode::NONE);
        }

        let mut ssl = Ssl::new(&ctx_builder.build())?;
        ssl.set_connect_state();

        Ok(ssl)
    }
}

pub enum MaybeError {
    Ok,
    Err(Error),
}

impl<T> From<Result<T, openssl::ssl::Error>> for MaybeError {
    fn from(result: Result<T, openssl::ssl::Error>) -> Self {
        if let Err(ssl_error) = result {
            if let Some(io_error) = ssl_error.io_error() {
                match io_error.kind() {
                    ErrorKind::WouldBlock => {
                        // Not actually an error, we just reached the end of the stream, thrown in MemoryStream
                        // debug!("Would have blocked but the underlying stream is non-blocking!");
                        MaybeError::Ok
                    }
                    _ => MaybeError::Err(Error::IO(format!("Unexpected IO Error: {}", io_error))),
                }
            } else if let Some(ssl_error) = ssl_error.ssl_error() {
                // OpenSSL threw an error, that means that there should be an Alert message in the
                // outbound channel
                MaybeError::Err(Error::Put(ssl_error.to_string()))
            } else {
                MaybeError::Ok
            }
        } else {
            MaybeError::Ok
        }
    }
}

impl Into<Result<(), Error>> for MaybeError {
    fn into(self) -> Result<(), Error> {
        match self {
            MaybeError::Ok => Ok(()),
            MaybeError::Err(err) => Err(err),
        }
    }
}

#[cfg(feature = "claims")]
mod claims_helpers {
    use puffin::agent::TLSVersion;
    use smallvec::SmallVec;

    use crate::claims::{
        ClaimData, ClaimDataMessage, ClaimDataTranscript, Finished, TlsTranscript,
        TranscriptCertificate, TranscriptClientFinished, TranscriptClientHello,
        TranscriptPartialClientHello, TranscriptServerFinished, TranscriptServerHello,
    };

    pub fn to_claim_data(
        protocol_version: TLSVersion,
        claim: security_claims::Claim,
    ) -> Option<ClaimData> {
        match claim.typ {
            // Transcripts
            security_claims::ClaimType::CLAIM_TRANSCRIPT_CH => Some(ClaimData::Transcript(
                ClaimDataTranscript::ClientHello(TranscriptClientHello(TlsTranscript(
                    claim.transcript.data,
                    claim.transcript.length,
                ))),
            )),
            security_claims::ClaimType::CLAIM_TRANSCRIPT_PARTIAL_CH => Some(ClaimData::Transcript(
                ClaimDataTranscript::PartialClientHello(TranscriptPartialClientHello(
                    TlsTranscript(claim.transcript.data, claim.transcript.length),
                )),
            )),
            security_claims::ClaimType::CLAIM_TRANSCRIPT_CH_SH => Some(ClaimData::Transcript(
                ClaimDataTranscript::ServerHello(TranscriptServerHello(TlsTranscript(
                    claim.transcript.data,
                    claim.transcript.length,
                ))),
            )),
            security_claims::ClaimType::CLAIM_TRANSCRIPT_CH_SERVER_FIN => {
                Some(ClaimData::Transcript(ClaimDataTranscript::ServerFinished(
                    TranscriptServerFinished(TlsTranscript(
                        claim.transcript.data,
                        claim.transcript.length,
                    )),
                )))
            }
            security_claims::ClaimType::CLAIM_TRANSCRIPT_CH_CLIENT_FIN => {
                Some(ClaimData::Transcript(ClaimDataTranscript::ClientFinished(
                    TranscriptClientFinished(TlsTranscript(
                        claim.transcript.data,
                        claim.transcript.length,
                    )),
                )))
            }
            security_claims::ClaimType::CLAIM_TRANSCRIPT_CH_CERT => Some(ClaimData::Transcript(
                ClaimDataTranscript::Certificate(TranscriptCertificate(TlsTranscript(
                    claim.transcript.data,
                    claim.transcript.length,
                ))),
            )),
            // Messages
            // Transcripts in these messages are not up-to-date. They get updated after the Message has
            // been processed
            security_claims::ClaimType::CLAIM_FINISHED => {
                Some(ClaimData::Message(ClaimDataMessage::Finished(Finished {
                    outbound: claim.write > 0,
                    client_random: SmallVec::from(claim.client_random.data),
                    server_random: SmallVec::from(claim.server_random.data),
                    session_id: SmallVec::from_slice(
                        &claim.session_id.data[..claim.session_id.length as usize],
                    ),
                    authenticate_peer: false,             // FIXME
                    peer_certificate: Default::default(), // FIXME
                    master_secret: match protocol_version {
                        TLSVersion::V1_3 => SmallVec::from_slice(&claim.master_secret.secret),
                        TLSVersion::V1_2 => SmallVec::from_slice(&claim.master_secret_12.secret),
                    },
                    chosen_cipher: claim.chosen_cipher.data,
                    available_ciphers: SmallVec::from_iter(
                        claim.available_ciphers.ciphers[..claim.available_ciphers.length as usize]
                            .iter()
                            .map(|cipher| cipher.data),
                    ),
                    signature_algorithm: claim.signature_algorithm,
                    peer_signature_algorithm: claim.peer_signature_algorithm,
                })))
            }
            security_claims::ClaimType::CLAIM_CLIENT_HELLO => None,
            security_claims::ClaimType::CLAIM_CCS => None,
            security_claims::ClaimType::CLAIM_END_OF_EARLY_DATA => None,
            security_claims::ClaimType::CLAIM_CERTIFICATE => None,
            security_claims::ClaimType::CLAIM_KEY_EXCHANGE => None,
            // FIXME it is weird that this returns the correct transcript
            security_claims::ClaimType::CLAIM_CERTIFICATE_VERIFY => {
                if claim.write == 0 {
                    Some(ClaimData::Transcript(ClaimDataTranscript::ServerFinished(
                        TranscriptServerFinished(TlsTranscript(
                            claim.transcript.data,
                            claim.transcript.length,
                        )),
                    )))
                } else {
                    None
                }
            }
            security_claims::ClaimType::CLAIM_KEY_UPDATE => None,
            security_claims::ClaimType::CLAIM_HELLO_REQUEST => None,
            security_claims::ClaimType::CLAIM_SERVER_HELLO => None,
            security_claims::ClaimType::CLAIM_CERTIFICATE_REQUEST => None,
            security_claims::ClaimType::CLAIM_SERVER_DONE => None,
            security_claims::ClaimType::CLAIM_SESSION_TICKET => None,
            security_claims::ClaimType::CLAIM_CERTIFICATE_STATUS => None,
            security_claims::ClaimType::CLAIM_EARLY_DATA => None,
            security_claims::ClaimType::CLAIM_ENCRYPTED_EXTENSIONS => None,
            _ => None,
        }
    }
}<|MERGE_RESOLUTION|>--- conflicted
+++ resolved
@@ -1,10 +1,6 @@
 use std::{cell::RefCell, io::ErrorKind, rc::Rc};
 
-<<<<<<< HEAD
 use log::{debug, info, warn};
-=======
-use log::info;
->>>>>>> 37c71e1b
 use openssl::{
     error::ErrorStack,
     ssl::{Ssl, SslContext, SslMethod, SslStream, SslVerifyMode},
