--- conflicted
+++ resolved
@@ -11,11 +11,7 @@
     time::Duration,
 };
 
-<<<<<<< HEAD
-use log::{debug, error};
-=======
-use log::{error, info, warn};
->>>>>>> 37c71e1b
+use log::{debug, error, info, warn};
 use puffin::{
     agent::{AgentDescriptor, AgentName, AgentType},
     error::Error,
