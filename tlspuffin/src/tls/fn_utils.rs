#![allow(clippy::ptr_arg)]
#![allow(dead_code)]

use std::convert::TryFrom;

use puffin::{
    algebra::error::FnError,
    codec::{Codec, Reader},
<<<<<<< HEAD
    protocol::MessageFlight,
=======
>>>>>>> c51ab919
};

use crate::tls::{
    key_exchange::{tls12_key_exchange, tls12_new_secrets},
    key_schedule::*,
    rustls::{
        conn::Side,
        hash_hs::HandshakeHash,
        key::Certificate,
        msgs::{
            base::PayloadU8,
            enums::{HandshakeType, NamedGroup},
            handshake::{
                CertificateEntry, CertificateExtension, CertificateExtensions,
                HandshakeMessagePayload, HandshakePayload, Random, ServerECDHParams,
            },
            message::{Message, MessagePayload, OpaqueMessage, PlainMessage},
        },
        tls12,
        tls13::key_schedule::KeyScheduleEarly,
    },
};

// ----
// seed_client_attacker()
// ----

pub fn fn_new_transcript() -> Result<HandshakeHash, FnError> {
    let suite = &crate::tls::rustls::tls13::TLS13_AES_128_GCM_SHA256;

    let transcript = HandshakeHash::new(suite.hash_algorithm());
    Ok(transcript)
}

pub fn fn_append_transcript(
    transcript: &HandshakeHash,
    message: &Message,
) -> Result<HandshakeHash, FnError> {
    let mut new_transcript: HandshakeHash = transcript.clone();
    new_transcript.add_message(message);
    Ok(new_transcript)
}

pub fn fn_new_flight() -> Result<MessageFlight<Message, OpaqueMessage>, FnError> {
    Ok(MessageFlight::new())
}

pub fn fn_append_flight(
    flight: &MessageFlight<Message, OpaqueMessage>,
    msg: &Message,
) -> Result<MessageFlight<Message, OpaqueMessage>, FnError> {
    let mut new_flight = flight.clone();
    new_flight.messages.push(msg.clone());
    Ok(new_flight)
}

pub fn fn_new_opaque_flight() -> Result<OpaqueMessageFlight<OpaqueMessage>, FnError> {
    Ok(OpaqueMessageFlight::new())
}

pub fn fn_append_opaque_flight(
    flight: &OpaqueMessageFlight<OpaqueMessage>,
    msg: &Message,
) -> Result<OpaqueMessageFlight<OpaqueMessage>, FnError> {
    let mut new_flight = flight.clone();
    new_flight.messages.push(msg.clone());
    Ok(new_flight)
}

/// Decrypt a whole flight of handshake messages and return a Vec of decrypted messages
pub fn fn_decrypt_handshake_flight(
    flight: &MessageFlight<Message, OpaqueMessage>,
    server_hello_transcript: &HandshakeHash,
    server_key_share: &Option<Vec<u8>>,
    psk: &Option<Vec<u8>>,
    group: &NamedGroup,
    client: &bool,
    sequence: &u64,
) -> Result<Vec<Message>, FnError> {
    let mut sequence_number = *sequence;

    let mut decrypted_flight = vec![];

    for msg in &flight.messages {
        if let MessagePayload::ApplicationData(_) = &msg.payload {
            let mut decrypted_msg = fn_decrypt_multiple_handshake_messages(
                &msg,
                server_hello_transcript,
                server_key_share,
                psk,
                group,
                client,
                &sequence_number,
            )?;

            decrypted_flight.append(&mut decrypted_msg);
            sequence_number += 1;
        }
    }

    Ok(decrypted_flight)
}

/// Decrypt an Application data message containing multiple handshake messages
/// and return a vec of handshake messages
pub fn fn_decrypt_multiple_handshake_messages(
    application_data: &Message,
    server_hello_transcript: &HandshakeHash,
    server_key_share: &Option<Vec<u8>>,
    psk: &Option<Vec<u8>>,
    group: &NamedGroup,
    client: &bool,
    sequence: &u64,
) -> Result<Vec<Message>, FnError> {
    let (suite, key, _) = tls13_handshake_traffic_secret(
        server_hello_transcript,
        server_key_share,
        psk,
        !*client,
        group,
    )?;
    let decrypter = suite
        .tls13()
        .ok_or_else(|| FnError::Crypto("No tls 1.3 suite".to_owned()))?
        .derive_decrypter(&key);
    let message = decrypter
        .decrypt(
            PlainMessage::from(application_data.clone()).into_unencrypted_opaque(),
            *sequence,
        )
        .map_err(|_err| FnError::Crypto("Failed to decrypt it fn_decrypt_handshake".to_string()))?;

    let payloads =
        MessagePayload::multiple_new(message.typ, message.version, message.payload).unwrap();

    let messages = payloads
        .into_iter()
        .map(|p| Message {
            version: message.version,
            payload: p,
        })
        .collect();

    Ok(messages)
}

pub fn fn_find_server_certificate(messages: &Vec<Message>) -> Result<Message, FnError> {
    for msg in messages {
        if let MessagePayload::Handshake(x) = &msg.payload {
            if x.typ == HandshakeType::Certificate {
                return Ok(msg.clone());
            }
        }
    }
    Err(FnError::Unknown("no server certificate".to_owned()))
}

pub fn fn_find_server_ticket(messages: &Vec<Message>) -> Result<Message, FnError> {
    for msg in messages {
        if let MessagePayload::Handshake(x) = &msg.payload {
            if x.typ == HandshakeType::NewSessionTicket {
                return Ok(msg.clone());
            }
        }
    }
    Err(FnError::Unknown("no server tickets".to_owned()))
}

pub fn fn_find_server_certificate_request(messages: &Vec<Message>) -> Result<Message, FnError> {
    for msg in messages {
        if let MessagePayload::Handshake(x) = &msg.payload {
            if x.typ == HandshakeType::CertificateRequest {
                return Ok(msg.clone());
            }
        }
    }
    Err(FnError::Unknown("no server tickets".to_owned()))
}

pub fn fn_find_encrypted_extensions(messages: &Vec<Message>) -> Result<Message, FnError> {
    for msg in messages {
        if let MessagePayload::Handshake(x) = &msg.payload {
            if x.typ == HandshakeType::EncryptedExtensions {
                return Ok(msg.clone());
            }
        }
    }
    Err(FnError::Unknown("no encrypted extensions".to_owned()))
}

pub fn fn_find_server_certificate_verify(messages: &Vec<Message>) -> Result<Message, FnError> {
    for msg in messages {
        if let MessagePayload::Handshake(x) = &msg.payload {
            if x.typ == HandshakeType::CertificateVerify {
                return Ok(msg.clone());
            }
        }
    }
    Err(FnError::Unknown("no certificate verify".to_owned()))
}

pub fn fn_find_server_finished(messages: &Vec<Message>) -> Result<Message, FnError> {
    for msg in messages {
        if let MessagePayload::Handshake(x) = &msg.payload {
            if x.typ == HandshakeType::Finished {
                return Ok(msg.clone());
            }
        }
    }
    Err(FnError::Unknown("no finished".to_owned()))
}

pub fn fn_no_psk() -> Result<Option<Vec<u8>>, FnError> {
    Ok(None)
}

pub fn fn_psk(some: &Vec<u8>) -> Result<Option<Vec<u8>>, FnError> {
    Ok(Some(some.clone()))
}

/// Decrypt a whole flight of application messages and return a Vec of decrypted messages
pub fn fn_decrypt_application_flight(
    flight: &MessageFlight<Message, OpaqueMessage>,
    server_hello_transcript: &HandshakeHash,
    server_finished_transcript: &HandshakeHash,
    server_key_share: &Option<Vec<u8>>,
    psk: &Option<Vec<u8>>,
    group: &NamedGroup,
    client: &bool,
    sequence: &u64,
) -> Result<Vec<Message>, FnError> {
    let mut sequence_number = *sequence;

    let mut decrypted_flight = vec![];

    for msg in &flight.messages {
        if let MessagePayload::ApplicationData(_) = &msg.payload {
            let decrypted_msg = fn_decrypt_application(
                &msg,
                server_hello_transcript,
                server_finished_transcript,
                server_key_share,
                psk,
                group,
                client,
                &sequence_number,
            )?;

            decrypted_flight.push(decrypted_msg);
            sequence_number += 1;
        }
    }

    Ok(decrypted_flight)
}

pub fn fn_decrypt_application(
    application_data: &Message,
    server_hello_transcript: &HandshakeHash,
    server_finished_transcript: &HandshakeHash,
    server_key_share: &Option<Vec<u8>>,
    psk: &Option<Vec<u8>>,
    group: &NamedGroup,
    client: &bool,
    sequence: &u64,
) -> Result<Message, FnError> {
    let (suite, key, _) = tls13_application_traffic_secret(
        server_hello_transcript,
        server_finished_transcript,
        server_key_share,
        psk,
        group,
        !*client,
    )?;
    let decrypter = suite
        .tls13()
        .ok_or_else(|| FnError::Crypto("No tls 1.3 suite".to_owned()))?
        .derive_decrypter(&key);
    let message = decrypter
        .decrypt(
            PlainMessage::from(application_data.clone()).into_unencrypted_opaque(),
            *sequence,
        )
        .map_err(|_err| {
            FnError::Crypto("Failed to decrypt it fn_decrypt_application".to_string())
        })?;
    Message::try_from(message)
        .map_err(|_err| FnError::Crypto("Failed to create Message from decrypted data".to_string()))
}

pub fn fn_encrypt_handshake(
    some_message: &Message,
    server_hello: &HandshakeHash,
    server_key_share: &Option<Vec<u8>>,
    psk: &Option<Vec<u8>>,
    group: &NamedGroup,
    client: &bool,
    sequence: &u64,
) -> Result<OpaqueMessage, FnError> {
    let (suite, key, _) =
        tls13_handshake_traffic_secret(server_hello, server_key_share, psk, *client, group)?;
    let encrypter = suite
        .tls13()
        .ok_or_else(|| FnError::Crypto("No tls 1.3 suite".to_owned()))?
        .derive_encrypter(&key);
    let application_data = encrypter
        .encrypt(PlainMessage::from(some_message.clone()).borrow(), *sequence)
        .map_err(|_err| FnError::Crypto("Failed to encrypt it fn_encrypt_handshake".to_string()))?;
    Ok(application_data)
}

pub fn fn_encrypt_application(
    some_message: &Message,
    server_hello_transcript: &HandshakeHash,
    server_finished_transcript: &HandshakeHash,
    server_key_share: &Option<Vec<u8>>,
    psk: &Option<Vec<u8>>,
    group: &NamedGroup,
    sequence: &u64,
) -> Result<OpaqueMessage, FnError> {
    let (suite, key, _) = tls13_application_traffic_secret(
        server_hello_transcript,
        server_finished_transcript,
        server_key_share,
        psk,
        group,
        true,
    )?;
    let encrypter = suite
        .tls13()
        .ok_or_else(|| FnError::Crypto("No tls 1.3 suite".to_owned()))?
        .derive_encrypter(&key);
    let application_data = encrypter
        .encrypt(PlainMessage::from(some_message.clone()).borrow(), *sequence)
        .map_err(|_err| {
            FnError::Crypto("Failed to encrypt it fn_encrypt_application".to_string())
        })?;
    Ok(application_data)
}

pub fn fn_derive_psk(
    server_hello: &HandshakeHash,
    server_finished: &HandshakeHash,
    client_finished: &HandshakeHash,
    server_key_share: &Option<Vec<u8>>,
    new_ticket_nonce: &Vec<u8>,
    group: &NamedGroup,
) -> Result<Vec<u8>, FnError> {
    let psk = tls13_derive_psk(
        server_hello,
        server_finished,
        client_finished,
        server_key_share,
        new_ticket_nonce,
        group,
    )?;

    Ok(psk)
}

pub fn fn_derive_binder(full_client_hello: &Message, psk: &Vec<u8>) -> Result<Vec<u8>, FnError> {
    let client_hello_payload: HandshakeMessagePayload = match full_client_hello.payload.clone() {
        MessagePayload::Handshake(payload) => Some(payload),
        _ => None,
    }
    .ok_or_else(|| {
        FnError::Unknown("Only can fill binder in HandshakeMessagePayload".to_owned())
    })?;

    let suite = &crate::tls::rustls::tls13::TLS13_AES_128_GCM_SHA256; // todo allow other cipher suites: https://github.com/tlspuffin/tlspuffin/issues/129
    let hkdf_alg = suite
        .tls13()
        .ok_or_else(|| FnError::Crypto("No tls 1.3 suite".to_owned()))?
        .hkdf_algorithm;
    let suite_hash = suite.hash_algorithm();

    let transcript = HandshakeHash::new(suite_hash);

    // RFC: The "pre_shared_key" extension MUST be the last extension in the ClientHello
    // The binder is calculated over the clienthello, but doesn't include itself or its
    // length, or the length of its container.
    let binder_plaintext = client_hello_payload.get_encoding_for_binder_signing();
    let handshake_hash = transcript.get_hash_given(&binder_plaintext);

    // Run a fake key_schedule to simulate what the server will do if it chooses
    // to resume.
    let key_schedule = KeyScheduleEarly::new(hkdf_alg, psk);
    let real_binder = key_schedule.resumption_psk_binder_key_and_sign_verify_data(&handshake_hash);

    Ok(Vec::from(real_binder.as_ref()))
}

pub fn fn_fill_binder(full_client_hello: &Message, binder: &Vec<u8>) -> Result<Message, FnError> {
    match full_client_hello.payload.clone() {
        MessagePayload::Handshake(payload) => match payload.payload {
            HandshakePayload::ClientHello(payload) => {
                let mut new_payload = payload;
                new_payload.set_psk_binder(binder.clone());
                Some(Message {
                    version: full_client_hello.version,
                    payload: MessagePayload::Handshake(HandshakeMessagePayload {
                        typ: HandshakeType::ClientHello,
                        payload: HandshakePayload::ClientHello(new_payload),
                    }),
                })
            }
            _ => None,
        },
        _ => None,
    }
    .ok_or_else(|| FnError::Unknown("Could not find ticket in message".to_owned()))
}

pub fn fn_get_ticket(new_ticket: &Message) -> Result<Vec<u8>, FnError> {
    match new_ticket.payload.clone() {
        MessagePayload::Handshake(payload) => match payload.payload {
            HandshakePayload::NewSessionTicketTLS13(payload) => Some(payload.ticket.0),
            _ => None,
        },
        _ => None,
    }
    .ok_or_else(|| FnError::Unknown("Could not find ticket in message".to_owned()))
}

pub fn fn_get_ticket_age_add(new_ticket: &Message) -> Result<u64, FnError> {
    match new_ticket.payload.clone() {
        MessagePayload::Handshake(payload) => match payload.payload {
            HandshakePayload::NewSessionTicketTLS13(payload) => Some(payload.age_add as u64),
            _ => None,
        },
        _ => None,
    }
    .ok_or_else(|| FnError::Unknown("Could not find ticket in message".to_owned()))
}

pub fn fn_get_ticket_nonce(new_ticket: &Message) -> Result<Vec<u8>, FnError> {
    match new_ticket.payload.clone() {
        MessagePayload::Handshake(payload) => match payload.payload {
            HandshakePayload::NewSessionTicketTLS13(payload) => Some(payload.nonce.0),
            _ => None,
        },
        _ => None,
    }
    .ok_or_else(|| FnError::Unknown("Could not find ticket in message".to_owned()))
}

// ----
// seed_client_attacker12()
// ----

pub fn fn_new_transcript12() -> Result<HandshakeHash, FnError> {
    let suite = &tls12::TLS_ECDHE_RSA_WITH_AES_128_GCM_SHA256;

    let transcript = HandshakeHash::new(suite.hash_algorithm());
    Ok(transcript)
}

pub fn fn_decode_ecdh_pubkey(data: &Vec<u8>) -> Result<Vec<u8>, FnError> {
    let mut rd = Reader::init(data.as_slice());
    let params = ServerECDHParams::read(&mut rd)
        .ok_or_else(|| FnError::Unknown("Failed to parse ecdh public key".to_string()))?;
    Ok(params.public.0)
}

pub fn fn_new_pubkey12(group: &NamedGroup) -> Result<Vec<u8>, FnError> {
    let kx = tls12_key_exchange(group)?;
    Ok(Vec::from(kx.pubkey.as_ref()))
}

pub fn fn_encode_ec_pubkey12(pubkey: &Vec<u8>) -> Result<Vec<u8>, FnError> {
    let mut buf = Vec::new();
    let ecpoint = PayloadU8::new(pubkey.clone());
    ecpoint.encode(&mut buf);

    Ok(buf)
}

pub fn fn_encrypt12(
    message: &Message,
    server_random: &Random,
    server_ecdh_pubkey: &Vec<u8>,
    group: &NamedGroup,
    client: &bool,
    sequence: &u64,
) -> Result<OpaqueMessage, FnError> {
    let secrets = tls12_new_secrets(server_random, server_ecdh_pubkey, group)?;

    let (_decrypter, encrypter) = secrets.make_cipher_pair(match *client {
        true => Side::Client,
        false => Side::Server,
    });
    let encrypted = encrypter
        .encrypt(PlainMessage::from(message.clone()).borrow(), *sequence)
        .map_err(|_err| FnError::Crypto("Failed to encrypt it fn_encrypt12".to_string()))?;
    Ok(encrypted)
}

pub fn fn_new_certificate() -> Result<Certificate, FnError> {
    let der_cert = hex::decode(
        "308203473082022fa003020102021406f7fb1d20\
    b39f71b9a222e8f03a0ab0a79ec54d300d060\
    92a864886f70d01010b05003033310b30090603550406130241553113301106035504080c0a536f6d652d5374617465\
    310f300d060355040a0c064861636b6572301e170d3231303731393135323135355a170d32323037313931353231353\
    55a3033310b30090603550406130241553113301106035504080c0a536f6d652d5374617465310f300d060355040a0c\
    064861636b657230820122300d06092a864886f70d01010105000382010f003082010a0282010100b7e0f550fa3a22d\
    6dea0278b03e806a561f283e9bfc20c2b6cef8ae0c7c7e665813fda782a7a27745669044fe0e6627ec89fa63914df80\
    17d1a52b85057c318512242ad9416b957d74f06263fab9c75c0cb039c2256a4254b41863fa5d8f73114eaa1ccde793d\
    68ddae7254868d38341768104c9f673262b8bc958cab2a4d763547d744979adfec46497e5b8daf322c5332a86683abc\
    0a034592436c18321720800baac3c555606ecb1c2aa2b279ddf33f653009f6bd41f7e508f5e53613e9543a865934c28\
    8ec9558af93d710b093b5f58e053117d3b5a860e489ee5e9cb46ac76b639533ae06ff2d40f476a7f58a90c139d7c03e\
    17a85ec1426ae1f5b7bbad0203010001a3533051301d0603551d0e04160414f31e256fa78c3cc82c01f1bf46c9b2bfb\
    6b39da7301f0603551d23041830168014f31e256fa78c3cc82c01f1bf46c9b2bfb6b39da7300f0603551d130101ff04\
    0530030101ff300d06092a864886f70d01010b05000382010100aacd9f5f166718736c2290f6dcbec1ff19c2f5ab339\
    0e253fbf6ad3acdcf192a7b8a18f624244b85b68e9bf49dbce18005edb77a271dc6edd7afb427689829f190385b99f4\
    4f58ab901bf269a1b29eb9fc5603dfd67452544ec19fa51c2af29e4ce2667b778262abad12cca57f8c8a6ab1db57309\
    2640eda09ec6a001f48c8fa9996c90f0ae6726b12c69b59e18bc16c9c116a373aabdc4bb62b41c77859d2909eba9936\
    161df1ba38891e9bddec0f196bdcfc9a8801d4e066d4b258a9c072c6f4f13a80da85c75102b7cecae60987997c6b8c3\
    56bef671e44bc3aceb6e15590befb11b76efb6ee89c69820b91e1ba9d11d0324e961e9b0cb98e38ea2414ae94",
    );
    Ok(Certificate(der_cert.map_err(|_err| {
        FnError::Unknown("Failed to load DER certificate".to_string())
    })?))
}

pub fn fn_new_certificates() -> Result<Vec<Certificate>, FnError> {
    Ok(vec![])
}

pub fn fn_append_certificate(
    certs: &Vec<Certificate>,
    cert: &Certificate,
) -> Result<Vec<Certificate>, FnError> {
    let mut new_certs = certs.clone();
    new_certs.push(cert.clone());

    Ok(new_certs)
}

pub fn fn_new_certificate_entries() -> Result<Vec<CertificateEntry>, FnError> {
    Ok(vec![])
}

pub fn fn_append_certificate_entry(
    certs: &Vec<CertificateEntry>,
    cert: &Certificate,
    extensions: &Vec<CertificateExtension>,
) -> Result<Vec<CertificateEntry>, FnError> {
    let mut new_certs = certs.clone();
    new_certs.push(CertificateEntry {
        cert: cert.clone(),
        exts: CertificateExtensions(extensions.clone()),
    });

    Ok(new_certs)
}

pub fn fn_named_group_secp384r1() -> Result<NamedGroup, FnError> {
    Ok(NamedGroup::secp384r1)
}

pub fn fn_named_group_x25519() -> Result<NamedGroup, FnError> {
    Ok(NamedGroup::X25519)
}<|MERGE_RESOLUTION|>--- conflicted
+++ resolved
@@ -6,10 +6,7 @@
 use puffin::{
     algebra::error::FnError,
     codec::{Codec, Reader},
-<<<<<<< HEAD
-    protocol::MessageFlight,
-=======
->>>>>>> c51ab919
+    protocol::{MessageFlight, OpaqueMessageFlight},
 };
 
 use crate::tls::{
