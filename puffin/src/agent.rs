//! [`Agent`]s represent communication participants like Alice, Bob or Eve. Attackers are usually
//! not represented by these [`Agent`]s.
//! Attackers are represented through a recipe term (see [`InputAction`]).
//!
//! Each [`Agent`] has an *inbound* and an *outbound channel* (see [`crate::io`])

use core::fmt;

use serde::{Deserialize, Serialize};

use crate::{
    error::Error,
    protocol::ProtocolBehavior,
    put::{Put, PutDescriptor},
    trace::TraceContext,
};

/// Copyable reference to an [`Agent`]. It identifies exactly one agent.
#[derive(Serialize, Deserialize, Copy, Clone, Debug, Eq, PartialEq, Hash)]
pub struct AgentName(u8);

#[derive(Serialize, Deserialize, Copy, Clone, Debug, Eq, PartialEq, Hash)]
pub enum AgentType {
    Server,
    Client,
}

impl AgentName {
    pub fn next(&self) -> AgentName {
        AgentName(self.0 + 1)
    }

    pub fn new() -> AgentName {
        const FIRST: AgentName = AgentName(0u8);
        FIRST
    }

    pub fn first() -> AgentName {
        AgentName::new()
    }
}

impl fmt::Display for AgentName {
    fn fmt(&self, f: &mut fmt::Formatter) -> fmt::Result {
        write!(f, "{}", self.0)
    }
}

/// AgentDescriptors act like a blueprint to spawn [`Agent`]s with a corresponding server or
/// client role and a specific TLs version. Essentially they are an [`Agent`] without a stream.
///
/// The difference between an [`AgentDescriptor`] and a [`PutDescriptor`] is that values of
/// the [`AgentDescriptor`] are required for seed traces to succeed. They are the same for every
/// invocation of the seed. Values in the [`PutDescriptor`] are supposed to differ between
/// invocations.
#[derive(Debug, Clone, Deserialize, Serialize, Eq, PartialEq, Hash)]
pub struct AgentDescriptor {
    pub name: AgentName,
    pub tls_version: TLSVersion,
    /// Whether the agent which holds this descriptor is a server.
    pub typ: AgentType,
    /// Whether we want to try to reuse a previous agent. This is needed for TLS session resumption
    /// as openssl agents rotate ticket keys if they are recreated.
    pub try_reuse: bool,
    /// If agent is a server:
    ///   Make client auth. a requirement.
    /// If agent is a client:
    ///   Send a static certificate.
    ///
    /// Default: false
    pub client_authentication: bool,
    /// If agent is a server:
    ///   No effect, servers always send certificates in TLS.
    /// If agent is a client:
    ///   Make server auth. a requirement.
    ///
    /// Default: true
    pub server_authentication: bool,
}

impl Default for AgentDescriptor {
    fn default() -> Self {
        Self {
            name: AgentName::first(),
            tls_version: TLSVersion::V1_3,
            typ: AgentType::Server,
            try_reuse: false,
            client_authentication: false,
            server_authentication: true,
        }
    }
}

impl AgentDescriptor {
    pub fn new_reusable_server(name: AgentName, tls_version: TLSVersion) -> Self {
        Self {
            name,
            tls_version,
            typ: AgentType::Server,
            try_reuse: true,
            ..AgentDescriptor::default()
        }
    }

    pub fn new_reusable_client(name: AgentName, tls_version: TLSVersion) -> Self {
        Self {
            name,
            tls_version,
            typ: AgentType::Client,
            try_reuse: true,
            ..AgentDescriptor::default()
        }
    }

    pub fn new_server(name: AgentName, tls_version: TLSVersion) -> Self {
        Self {
            name,
            tls_version,
            typ: AgentType::Server,
            ..AgentDescriptor::default()
        }
    }

    pub fn new_client(name: AgentName, tls_version: TLSVersion) -> Self {
        Self {
            name,
            tls_version,
            typ: AgentType::Client,
            ..AgentDescriptor::default()
        }
    }
}

#[derive(Clone, Copy, Debug, Serialize, Deserialize, Eq, PartialEq, Hash)]
pub enum TLSVersion {
    V1_3,
    V1_2,
}

/// An [`Agent`] holds a non-cloneable reference to a Stream.
pub struct Agent<PB: ProtocolBehavior> {
    pub name: AgentName,
    pub typ: AgentType,
    pub put: Box<dyn Put<PB>>,
    pub put_descriptor: PutDescriptor,
}

impl<PB: ProtocolBehavior> Agent<PB> {
    pub fn new(
        context: &TraceContext<PB>,
        agent_descriptor: &AgentDescriptor,
    ) -> Result<Self, Error> {
        let put_descriptor = context.put_descriptor(agent_descriptor);

        let factory = context
            .put_registry()
            .find_factory(put_descriptor.name)
            .ok_or_else(|| {
                Error::Agent(format!(
                    "unable to find PUT {} factory in binary",
                    &put_descriptor.name
                ))
            })?;

<<<<<<< HEAD
        let stream = factory.create(context, descriptor)?;
=======
        let mut stream = factory.create(context, agent_descriptor)?;
>>>>>>> 998898a1
        let agent = Agent {
            name: agent_descriptor.name,
            typ: agent_descriptor.typ,
            put: stream,
            put_descriptor,
        };

        Ok(agent)
    }

    pub fn rename(&mut self, new_name: AgentName) -> Result<(), Error> {
        self.name = new_name;
        self.put.rename_agent(new_name)
    }

    pub fn reset(&mut self, agent_name: AgentName) -> Result<(), Error> {
        self.put.reset(agent_name)
    }
}<|MERGE_RESOLUTION|>--- conflicted
+++ resolved
@@ -162,11 +162,7 @@
                 ))
             })?;
 
-<<<<<<< HEAD
-        let stream = factory.create(context, descriptor)?;
-=======
-        let mut stream = factory.create(context, agent_descriptor)?;
->>>>>>> 998898a1
+        let stream = factory.create(context, agent_descriptor)?;
         let agent = Agent {
             name: agent_descriptor.name,
             typ: agent_descriptor.typ,
