--- conflicted
+++ resolved
@@ -22,11 +22,7 @@
     fn check_violation(claims: &[C]) -> Option<&'static str>;
 }
 
-<<<<<<< HEAD
-#[derive(Clone, Debug, PartialEq)]
-=======
-#[derive(Default, Clone, Debug)]
->>>>>>> 37c71e1b
+#[derive(Default, Clone, Debug, PartialEq)]
 pub struct ClaimList<C: Claim> {
     claims: Vec<C>,
 }
@@ -86,11 +82,7 @@
     }
 }
 
-<<<<<<< HEAD
-#[derive(Clone, PartialEq, Debug)]
-=======
-#[derive(Default, Clone)]
->>>>>>> 37c71e1b
+#[derive(Default, Clone, PartialEq, Debug)]
 pub struct GlobalClaimList<C: Claim> {
     claims: Rc<RefCell<ClaimList<C>>>,
 }
